@import url("../vendor/bootstrap/less/bootstrap.less");
@import url("fonts.less");
@import url("datepicker.less");
@import url("github.less");
@import url("selectize.less");
@import url("pygments.less");
@import url("simple-slider.less");
@import url("typeahead.less");

@baseFontSize: 13px;
@grayDark: #4a535e;
@gray: #4f5760;
@navbarInverseLinkBackgroundActive: #333;
@orange: #fb4226;
@black: #111;
@white: #fff;
@sentry-orange: #fb4226;
@blue: darken(#56AFE8, 2);
@green: #07CC6D;
@yellow: #f5db00;
@red: #e03c38;

@linkColor: darken(@blue, 10%);

@linkColorHover: darken(@blue, 25%);

@iconSpritePath:          "../bootstrap/img/glyphicons-halflings.png";
@iconWhiteSpritePath:     "../bootstrap/img/glyphicons-halflings-white.png";


/* =============================  Global  ============================== */

body {
  margin: 0;
  font-family: @font-family-base;
  font-size: 14px;
  line-height: 20px;
  color: #454C50;
  -webkit-font-smoothing: antialiased;
  font-family: "Avenir Next", "Avenir", "Helvetica Neue", helvetica, sans-serif;
}

h1, h2, h3, h4, h5, h6 {
  font-weight: 500;
  margin: 30px 0;
}

hr {
  border-top: 1px solid #E9EBEC;
  margin: 30px 0;
  opacity: .65;
}

th, dt, strong {
  font-weight: 600;
}

.sidebar {
  h6 {
    margin: 0 0 20px;
    color: #93989E;
    font-size: 16px;
  }

  .nav-stacked {
    margin: 0 0 15px;
  }
}

.container {
  // max-width: 960px;
  position: relative;
}

#content {
  margin-bottom: 40px;

  img {
    max-width: 100%;
  }
}

// LINKS
// -----

a {
  color: @linkColor;
  text-decoration: none;
  .transition(color linear .2s);
  cursor: pointer;
  &:hover {
    color: @linkColorHover;
    text-decoration: none;
  }
}

p {
}

h1, h2, h3, h4, h5 {
  margin: 0 0 20px;
}

h2 {
  font-weight: normal;
  font-size: 28px;
  line-height: 36px;
  letter-spacing: -0.25px;
  margin: 0 0 30px;
}
h3 {
  line-height: 27px;
  font-size: 18px;
}

.align-right {
  text-align: right;
}

.align-center {
  text-align: center;
}

// standardize icon size

.icon-arrow-down, .icon-arrow-right, .icon-arrow-left {
  font-size: 16px !important;
  position: relative;
  top: 3px;
}

.back-button.icon-arrow-left {
  font-size: 48px !important;
  position: absolute;
  left: -40px;
  top: -10px;
  color: rgba(70, 82, 98, .2);
  &:hover {
    color: rgba(70, 82, 98, .5);
  }
}

.btn-sm {
  .icon-arrow-down, .icon-arrow-right, .icon-arrow-left {
    font-size: 14px !important;
    top: 2px;
  }
}


/* =============================  Layout  ============================== */

header {
  background: #434F5E;
  color: #fff;
  padding: 20px 0 19px;
  margin: 0 0 30px;
  a {
    color: #fff;
    &:hover, &:active, &:focus {
      color: #fff;
      text-decoration: none;
    }
  }

  h1 {
    font-size: 18px;
    font-weight: 600;
    line-height: 1.5;
    margin: 0;
  }

  .icon-sentry-logo {
    float: left;
    margin: 2px 12px 0 0;
    font-size: 22px;
    top: 0 !important;
  }

  .user-avatar {
    width: 22px;
    border-radius: 3px;
    position: relative;
    top: -4px;
  }

  [class^="icon-"], [class*=" icon-"] {
    position: relative;
    top: 0px;
  }

  .user-nav {
    margin-top: 5px;
    margin-bottom: 0;

    .dropdown {
      float: right;
    }

    .clearfix();
    .dropdown-menu {
      left: auto;
      right: 0;
      border-radius: 0 0 4px 4px;
      top: 40px;
    }
    > li {
      list-style: none;
      float: left;
      margin-left: 30px;
      line-height: 1;

      a {
        font-size: 15px;
      }
    }

    .icon-settings,
    .icon-book {
      line-height: 0;
      padding-right: 5px;
    }

    .icon-book {
      top: 2px;
      line-height: 0;
    }
  }

  .project-dropdown {
    float: left;
    position: relative;

    .dropdown-menu {
      width: 540px;
      max-height: 400px;
      overflow: auto;
      padding: 0;
      top: 44px;
      left: -36px;
      border-radius: 0 0 4px 4px;

      .team {
        border-bottom: 1px solid #E9EBEC;
        padding: 14px 15px 8px;
        &:last-child {
          border-bottom: 0;
        }
      }

      h5 {
        margin: 0 0 7px;
        a {
          color: @gray;
          &:hover {
            color: @gray-dark;
          }
        }
      }

      ul {
        .clearfix;
        .list-unstyled;
        margin-bottom: 0;

        li {
          width: 31%;
          float: left;
          margin: 0 10px 0 0;
          min-height: 24px;
          a {
            display: block;
            .text-overflow;
            padding: 1px 5px;
            position: relative;
            left: -5px;
            border-radius: 3px;
          }
          &.active, &:hover {
            a {
              color: @gray;
              background: rgba(0, 0, 0, 0.04);
            }
          }
        }
      }

      a {
        color: @link-color;
        &:hover {
          color: @link-hover-color;
        }
      }

    }
    .team-name {
      font-size: 18px;
      font-weight: 600;
      letter-spacing: -0.5px;
      z-index: 2;
      position: relative;
      line-height: 1.5;
      cursor: pointer;
    }

    .project-name {
      font-weight: 400;
      color: #B5B9C0;
      margin-left: 3px;
    }
  }
}

.sidebar-right {
  .sidebar {
    float: right;
  }
}

.nav.project-nav {
  margin: -10px 0 30px;

  .broadcast {
    font-size: 14px;
    padding-top: 4px;

    .badge {
      line-height: .9;
      position: relative;
      top: -2px;
      margin-right: 4px;
      &.new {
        background: @linkColor;
        color: #fff;
        font-size: 10px;
        padding: 4px;
        border-radius: 3px;
        display: inline-block;
        font-weight: 600;
      }
    }
    .link {
      color: @linkColor;
      border: 0;
      padding-right: 0;
      padding-left: 0;
      margin-right: 0;
      display: inline-block;
    }
  }
}

.nav-tabs {
  border-bottom: 1px solid darken(#E9EBEC, 3);
  li {
    margin-bottom: -1px;
    > a {
      font-size: 14px;
      color: #4c5459;
      font-weight: 600;
      margin-right: 5px;
      line-height: 1.428571429;
      border: 1px solid transparent;
      border-radius: 4px 4px 0 0;
      padding: 10px 15px;
      &:hover {
        background: transparent;
        border-bottom-color: transparent;
      }
    }

    &.active a, &.active a:hover, &.active a:focus {
      background: #fff;
      border: 1px solid darken(#E9EBEC, 3);
      border-bottom-color: transparent;
    }
  }
}

footer {
  display: none;
  .clearfix();
  background: lighten(#dee3e9, 2);
  padding: 40px 30px 36px;
  color: #939aa4;
  font-weight: bold;

  .container {
    .clearfix();
    > div {
      float: left;
      margin: 0 30px 0 0;
    }
    .contribute {
      float: right;
      margin: 0;
    }
  }
  a {
    color: darken(#939aa4, 10);
    font-weight: bold;
    &:hover {
      color: #333;
    }
  }
}

/* =============================  Modules  ============================== */

.form-control {
  box-shadow: inset 0 1px 1px rgba(70, 82, 98, 0.05);
  height: auto;
  border: 1px solid #e1e4e5;
  padding: 8px 12px 7px;
  position: relative;

  &:focus {
    box-shadow: none;
    border-color: @blue;
  }

  object {
    position: absolute;
    top: 10px;
    right: 9px;
  }
}

.btn {
  border: 1px solid transparent;
  font-weight: 500;
  .transition(all .1s);

  &:active {
    box-shadow: none;
  }
  &.disabled {
    color: #CED3D6;
    border-color: #E3E5E6;
  }
  &.btn-default, .btn-primary, .btn-danger {
    &:active {
      position: relative;
      top: 2px;
    }
  }
}

.btn-lg {
  border-radius: 3px;
  font-size: 15px;
}

.btn-default {
  color: #34343f;
  background-color: #fff;
  border-color: #e1e4e5;
  box-shadow: 0 1px 1px rgba(70, 82, 98, 0.05);
  &:hover, &:focus, &:active {
    color: #34343f;
    background-color: #f1f2f3;
    border-color: #cacccc;
  }
}

.btn-primary {
  color: #ffffff;
  background-color: @blue;
  border-color: darken(@blue, 15);
  box-shadow: 0 1px 1px rgba(70, 82, 98, 0.16);
  text-shadow: 0 -1px 0 rgba(70, 82, 98, 0.4);
  &:hover, &:focus, &:active {
    background-color: darken(@blue, 10);
    border-color: darken(@blue, 30);
  }
}

.btn-danger {
  border-color: darken(@red, 15);
  box-shadow: 0 1px 1px rgba(70, 82, 98, 0.16);
  text-shadow: 0 -1px 0 rgba(70, 82, 98, 0.4);
}

.btn-group .btn + .btn {
  margin-left: -1px;
}

// Disabled buttons

.btn-primary.disabled, .btn-primary[disabled], fieldset[disabled] .btn-primary, .btn-primary.disabled:hover, .btn-primary[disabled]:hover, fieldset[disabled] .btn-primary:hover, .btn-primary.disabled:focus, .btn-primary[disabled]:focus, fieldset[disabled] .btn-primary:focus, .btn-primary.disabled:active, .btn-primary[disabled]:active, fieldset[disabled] .btn-primary:active, .btn-primary.disabled.active, .btn-primary[disabled].active, fieldset[disabled] .btn-primary.active, .btn-danger.disabled, .btn-danger[disabled], fieldset[disabled] .btn-danger, .btn-danger.disabled:hover, .btn-danger[disabled]:hover, fieldset[disabled] .btn-danger:hover, .btn-danger.disabled:focus, .btn-danger[disabled]:focus, fieldset[disabled] .btn-danger:focus, .btn-danger.disabled:active, .btn-danger[disabled]:active, fieldset[disabled] .btn-danger:active, .btn-danger.disabled.active, .btn-danger[disabled].active, fieldset[disabled] .btn-danger.active {
  color: lighten(@gray, 50);
  border-color: lighten(@gray, 58);
  background: #fff;
  opacity: 1;
}

.nav {
  li {
    a {
      color: #4c5459;
    }
  }
}

.nav-stacked li  {
  margin-bottom: 6px;

  > a {
    background: lighten(#f1f2f3, 2);
    font-weight: 600;
    padding: 8px 14px;
    border-radius: 4px;
    &:hover {
      background: #f1f2f3;
    }
  }

  &.active {
    a, a:hover {
      color: #fff;
      background: #2598e1;
      border-color: #1a7ebe;
    }
  }
}

.tag-widget {
  h6 {
    font-size: 14px;
    margin: 20px 0 9px;
  }
}

.btn-group-justified {
  .btn {
    height: 38px;
    background: #fff;
    color: #808088;
    border-color: #e1e4e5;
    box-shadow: inset 0 1px 1px rgba(70, 82, 98, 0.05);
    &:hover {
      color: @gray;
    }
  }
  .btn-middle {
    border-left: 0;
    border-right: 0;
    position: relative;
    &:before, &:after {
      display: block;
      content: "";
      position: absolute;
      top: -1px;
      bottom: -1px;
      width: 1px;
      background: transparent;
    }
    &:after {
      left: -1px;
    }
    &:before {
      right: -1px;
    }

    &.active {
      &:after, &:before {
        background: #1a7ebe;
      }
    }
  }
  .btn.active {
    color: #fff;
    box-shadow: none;
    background: #2598e1;
    border-color: #1a7ebe;
  }
}

.primary-filters {
  padding-right: 0;
}

.filter-nav {
  margin-top: -5px;
  margin-bottom: 14px;
}

// Search

.search {

  form {
    display: block;
    position: relative;
  }
  .icon-search {
    color: #8E8E97;
    position: absolute;
    top: 12px;
    left: 15px;
  }
  .search-input {
    padding: 8px 20px 7px 40px;
    box-shadow: inset 0 1px 1px rgba(70, 82, 98, 0.05);
    border: 1px solid #e1e4e5;
    font-size: 15px;
    background: #fff;
    &:focus {
      border-radius: 4px 4px 0 0;
      border-bottom-width: 0;
    }
  }
  .search-toggle {
    color: #8E8E97;
    position: absolute;
    right: 2px;
    top: -1px;
    padding: 10px;
  }
}

.search-dropdown {
  box-shadow: 0 0 0 1px rgba(70, 82, 98, .15), 0 1px 3px rgba(70, 82, 98, .2);
  border-radius: 0 0 4px 4px;
  position: absolute;
  top: 38px;
  right: 1px;
  left: 1px;
  background: #fff;
  z-index: 100;
  overflow: hidden;

  .form-group {
    padding: 10px 0;
    border-top: 1px solid #E9EBEC;
    margin: 0;

    &:first-child {
      border-top: 0;
    }
  }
}

.search-autocomplete-list {
  .list-unstyled();
  margin-bottom: 0;

  li {
    position: relative;
    border-top: 1px solid #E9EBEC;
    padding: 12px 14px 12px 40px;
    cursor: pointer;

    .icon {
        position: absolute;
        left: 9px;
        top: 7px;
        color: rgba(70, 82, 98, .18);
        font-size: 16px;
        width: 24px;
        line-height: 24px;
        text-align: center;

        &.icon-toggle {
          font-size: 14px;
        }
        &.icon-tag {
          top: 8px;
        }
    }

    h4 {
      margin: 0;
      font-size: 14px;
      span {
        font-weight: normal;
      }
    }

    p {
      margin: 2px 0 0;
      font-size: 13px;
      color: #AAB2B7;
    }

    &:first-child {
      border: 0;
    }

    &:hover, .active {
      background: #f3f8fb;
      border-color: #e5ecf0;

      .icon {
        color: rgba(70, 82, 98, .24);
      }

      & + li {
        border-color: #e5ecf0;
      }
    }
  }
}

.chart {
  position: relative;
  max-height: 200px;

  > .title {
    font-size: 2em;
    text-transform: uppercase;
    position: absolute;
    left: 1px;
    top: 1px;
    color: #dfe3e9;
    .opacity(70);
    background: #fff;
    padding: 5px 8px;
    line-height: 100%;
  }

  > .legend {
    position: absolute;
    left: 0;
    top: 0;
    width: 40px;
    padding-left: 10px;
    height: 100%;
    text-align: left;
    color: @linkColor;
  }
}

ul.tag-list {
  list-style: none;
  padding-left: 0;
  margin-bottom: 15px;

  li {
    margin-bottom: 5px;
    position: relative;

    .progressbar {
      padding: 5px 0;
    }

    &:nth-child(even) {
      background: #f9f9f9;
    }

    span {
      position: absolute;
      right: 10px;
    }
  }
}

a.icon-share {
  margin-top: 1px;
  .opacity(30);
  zoom: 0.8;
  &:hover {
    .opacity(100);
  }
}
.progressbar {
  position: relative;
  min-height: 1.5em;
  line-height: 1.5em;

  > a,
  > div {
    top: 0px;
    left: 0px;
    right: 0px;
    bottom: 0px;
    max-width: 100%;
    position: absolute;
  }

  > div {
    border-radius: 3px;
  }

  > a {
    left: 0;
    position: relative;
    z-index: 1;
    padding-right: 60px;
    display: block;
    white-space: nowrap;
    overflow: hidden;
    text-overflow: ellipsis;

    span {
      position: absolute;
      right: 0px;
    }
  }

  > div {
    background-color: lighten(#f1f2f3, 2);
    text-indent: -100000em;
    z-index: 0;
  }
}

.sparkline {
  position: relative;

  > a {
    position: relative;
    float: left;
    height: 18px;
    display: block;

    &:hover {
      > span {
        background: @linkColor;
        border-color: @linkColor;
      }
    }

    > span {
      display: block;
      position: absolute;
      bottom: 0;
      left: 0;
      right: 1px;
      background: #dfe3e9;
      border: 1px solid #dfe3e9;
      min-width: 1px;
      height: 0;
      overflow: hidden;
      text-indent: -9999px;

    }
  }
}

// Affix styles

.group-header-container {
  margin-bottom: -45px;
  > .container {
    left: -15px;
  }

  &.affix {
    top: 0;
    z-index: 1000;
    left: 0;
    right: 0;
    box-shadow: 0 1px 0 rgba(0,0,0, .1), 0 1px 2px rgba(0,0,0, .06);
    background: #f9f9f9;

    .group-header {
      margin-bottom: 0;
    }

    .container {
      left: 0;
    }

    .stream-actions-left, .stream-actions-users {
      border-radius: 0;
    }

    .stream-actions-cell {
      box-shadow: none;
      border-color: transparent;
    }
  }
}

.group-list {
  margin-top: 45px;
}

.group-header {
  display: table;
  width: 100%;
}

.stream-pagination {
  margin: 20px 0;

  .icon-arrow-right, .icon-arrow-left {
    font-size: 20px !important;
  }
}
.btn {

  .icon-bookmark {
    position: relative;
    top: 2px;
    margin-right: -1px;
    margin-left: -1px;
  }

  .icon-ellipsis {
    position: relative;
    top: 2px;
  }

  .icon-checkmark, .icon-trash, .icon-pause {
    position: relative;
    top: 1px;
  }

}

.stream-actions {
  display: table-row;

  .btn-group > .btn {
    color: inherit;
  }

  .btn-default {
    border-color: rgba(70, 82, 98, .18);
  }

  .checkbox {
    position: absolute;
    left: 15px;
    top: 2px;
  }

  .dropdown-toggle {
    padding-right: 0;
    box-shadow: none !important;
  }

  .dropdown-menu {
    left: 11px;
  }

  .stream-actions-cell {
    background: #f9f9f9;
    display: table-cell;
    position: relative;
    padding: 7px 14px;
    border-top: 1px solid #e1e4e5;
    box-shadow: 0 1px 0 rgba(70,82, 98, .15);
  }

  .stream-actions-left {
    padding-left: 42px;
    border-radius: 4px 0 0 0;
    border-left: 1px solid #e1e4e5;
  }

  .stream-actions-graph {
    vertical-align: middle;
    width: 100px;
    font-size: 13px;
    padding-right: 0;
  }

  .stram-actions-assignee {
    width: 40px;
  }

  .stream-actions-occurrences {
    width: 100px;
    padding-left: 30px;
    font-size: 13px;
  }
  .stream-actions-users {
    width: 100px;
    padding-left: 30px;
    border-radius: 0 4px 0 0;
    font-size: 13px;
    border-right: 1px solid #e1e4e5;
  }
  .realtime-paused {
    .btn-danger();
  }

  > .btn {
    color: inherit;
    background: rgba(255,255,255, .85);
    &.dropdown-toggle {
      background: none;
    }
  }

  .toggle-graph {
    .list-unstyled();
    margin-top: 2px;
    margin-bottom: 0;
    font-size: 11px;
    float: right;

    li {
      float: left;
      margin-right: 10px;

      &:last-child {
        margin-right: 0;
      }

      a {
        color: #454C50;
        padding: 3px 4px 2px;
        border-radius: 3px;
        .transition(background .2s linear);
      }
      &.active a {
        background: rgba(70,82, 98, .45);
        opacity: 1;
        font-weight: 500;
        color: #fff;
      }
    }
  }
}

.group-detail {
  position: relative;
  padding-bottom: 28px;
  margin-bottom: 30px;
  border-bottom: 1px solid #E9EBEC;
  margin-top: -5px;
  h3 {
    font-size: 24px;
    letter-spacing: -0.25px;
    margin: 0;
    text-overflow: ellipsis;
    white-space: nowrap;
    overflow: hidden;
    line-height: 1.4;
  }

  .stats {
    color: #949ea4;
  }

  .count {
    color: #454C50;
    font-size: 22px;
    font-weight: 500;
    display: block;
    line-height: 1.4;
  }

  .is-assigned {
    clear: both;
    text-align: right;
  }

  .assigned-to {
    .btn-group {
      margin-top: -3px;
      float: right;
    }

  }

  .meta {
    margin: 0 0 15px;
    color: #949ea4;
  }

  .group-actions {

    .group-resolve.active {
      background: @green;
      color: #fff;
      border-color: darken(@green, 10);
      text-shadow: 0 1px 0 rgba(0,0,0, .15);
    }

    .group-bookmark.active {
      background: @yellow;
      color: #fff;
      border-color: darken(@yellow, 10);
      text-shadow: 0 1px 0 rgba(0,0,0, .15);

    }

    .group-remove:hover {
      color: #fff;
      background: @red;
      border-color: darken(@red, 14);
    }


    .clearfix;

    .id-label {
      background: #fff;
      max-width: 200px;
      white-space: nowrap;
      overflow: hidden;
      text-overflow: ellipsis;
    }
  }
}

.stream-empty {
  margin-top: 40px;
  border: 1px solid darken(#f1f2f3, 2);
  padding: 50px 80px 30px;
  border-radius: 3px;

  .container {
    max-width: 100%;
  }

}

.seen-by {
  float: right;
  ul {
    .list-unstyled;
    li:first-child {
      padding-right: 5px;
      padding-top: 2px;
      color: lighten(@gray, 20);
      line-height: 32px;
    }
    li {
      float: left;
      margin-left: 5px;

      img {
        border-radius: 3px;
        width: 30px;
        height: 30px;
      }
    }
  }
}

.group-list, .events {
  .list-unstyled;
  margin-bottom: 20px;
  display: table;
  width: 100%;
  border-radius: 4px;
  border-collapse: collapse;

  .group {
    display: table-row;
    background: transparent;
    .transition(all 1s linear);
    z-index: 1;
    position: relative;

    .icon-bookmark {
      display: inline-block;
      font-size: 95%;
      position: relative;
      top: 2px;
      padding-right: 0;
      color: #D4DBDF;
      width: 0;
      overflow: hidden;
      margin-left: -4px;
      .transition(all .2s ease-in-out);
    }

    .event-details:after {
      position: absolute;
      content: "";
      top: -1px;
      right: 0;
      bottom: -1px;
      left: -1px;
      width: 4px;
      background: #54adff;
      z-index: 100;
      .transition(all .2s ease-in-out);
    }
    &.seen {
      .event-details:after {
        background: transparent;
      }
    }
    &.bookmarked {
      .icon-bookmark {
        width: auto;
        margin-left: 0;
        padding-right: 3px;
      }
    }

    &.resolved {
      h3 {
        text-decoration: line-through;
        color: #949ea4;
      }
    }

    &.ng-enter, &.new {
      .event-cell{
        opacity: 0;
      }
    }
    &:first-child {
      .event-cell{
        border-top: 0;
      }
      .event-details:after {
        top: 0;
      }
    }
    &:last-child {
      .event-cell {
        border-bottom: 1px solid #E9EBEC;
      }
      .event-details {
        border-radius: 0 0 0 4px;
      }
      .event-users {
        border-radius: 0 0 4px 0;
      }
    }
  }

  .event-cell {
    .transition(all 1s linear);
    position: relative;
    display: table-cell;
    border: 1px solid #E9EBEC;
    border-left: 0;
    border-right: 0;
    padding: 14px 0;
    vertical-align: middle;
    opacity: 1;
  }

  .deploy {
    background: lighten(#F8F9FA, 1.25);
    font-size: 12px;
    text-align: center;
    border-bottom: 1px solid #E9EBEC;
    padding: 5px 0;
  }

  .row {
    margin: 0;
  }

  .checkbox {
    position: absolute;
    left: 16px;
    top: 4px;
  }

  .event-details {
    padding-left: 42px;
    border-left: 1px solid #E9EBEC;
    max-width: 500px;
    h3 {
      font-size: 15px;
      line-height: 1.2;
      letter-spacing: -0.25px;
      margin: 0 0 3px;
      a {
        color: inherit;
      }
    }

    .event-message, .event-meta {
      color: lighten(#79858C, 10);
      line-height: 1.1;
    }

    .event-message {
      text-overflow: ellipsis;
      white-space: nowrap;
      overflow: hidden;
    }

    .event-meta {
      font-size: 80%;
      margin-top: 6px;
    }

    p {
      line-height: 1.4;
      color: #79858C;
      margin-bottom: 0;
    }

    h3 a, p {
      display: block;
      max-width: 100%;
      text-overflow: ellipsis;
      white-space: nowrap;
      overflow: hidden;
    }

    .in-release {
      color: #767D81;
      display: inline-block;
      padding: 2px 4px;
      border-radius: 3px;
      font-weight: 500;
      font-size: 80%;
      margin-left: 8px;
      border: 1px solid #E1E8EC;
    }
  }

  .event-assignee {
    width: 40px;
    padding: 0 30px;

    .open .dropdown-toggle {
      background: #f1f2f3 !important;
      border-color: #cacccc;
      box-shadow: inset 0 1px 1px rgba(0,0,0, .06);
    }
  }

  .event-graph {
    width: 100px;
    margin-left: 30px;
  }

  .event-users {
    border-right: 1px solid #E9EBEC;
  }

  .event-users, .event-occurrences {
    vertical-align: middle;
    padding-left: 30px;
    padding-right: 10px;
    width: 100px;
    span {
      color: #949ea4;
      font-size: 20px;
      padding: 3px 4px;
      .transition(all linear .3s);

      &.ng-update {
        background: rgba(255, 252, 82, 0.75);
        opacity: 1;
        border-radius: 4px;
        color: #111;
      }
    }
  }
  &.small {
    .checkbox, .event-graph, .event-assignee {
      display: none;
    }
    .event-details {
      padding-left: 0;
      &:after {
        display: none;
      }
    }

    li:first-child {
      .event-cell {
        padding-top: 0;
      }
    }

    li:last-child {
      .event-cell {
        border: 0;
        padding-bottom: 0;
      }
    }
  }

  &.similar-events {
    border: 1px solid #E9EBEC;

    .event-cell {
      display: block;
      border: 0;
      border-bottom: 1px solid #E9EBEC;
    }
    .event-details {
      padding-left: 15px;
    }

    .event:last-child .event-cell {
      border: 0;
    }
  }
}

.user-selector {
  .btn {
    padding-left: 5px;
    padding-right: 5px;
    border-radius: 4px;
    width: 50px;
    box-shadow: none;
    span {
      top: 3px;
    }
    .avatar {
      border-radius: 2px;
    }
  }

  .dropdown-menu {
    left: auto;
    right: 0;
    min-width: 180px;
    padding-top: 0;
    overflow: hidden;

    .form-control {
      border: 0;
      border: 0;
      border-bottom: 1px solid #E9EBEC;
      padding-bottom: 8px;
      margin-bottom: 6px;
      border-radius: 0;
      &:focus {
        box-shadow: none;
      }
    }

    ul {
      .list-unstyled();
      max-height: 180px;
      overflow: auto;
      margin: 0;
    }
    li a {
      padding: 4px 8px;
      display: block;
      padding-left: 35px;
      position: relative;

      img {
        margin-right: 5px;
        position: absolute;
        left: 8px;
      }
    }
  }
}

.inactive .group-list > li:hover {
  .reset-filter();
  background-image: none;
  background-color: inherit;
  border-color: #f2f4f7;
}

label {
  font-weight: 500;
}

pre, code {
  span {
    display: inline-block;
  }
}

pre {
  border: 0;
}

code {
  border: 0;
  background-color: #f1f2f3;
  color: @gray;
}

.nav-tabs {
  > li.pull-right {
    float: right;
  }
}

.clippy {
  display: inline-block;
  vertical-align: middle;
  padding: 5px 8px 3px 26px;
  line-height: 20px;
  position: relative;
  width: auto;
  overflow: hidden;
  object {
    border-radius: 3px;
    position: absolute;
    left: 8px;
    top: 7px;
    width: 12px;
    height: 12px;
  }
  &:hover {
   border-color: #bbb;
  }
}
td .clippy {
  border: 0;
}

// Code styles

&.expanded div.commands,
div.commands:hover {
  .opacity(100);
  a {
    color: @state-info-text;
  }
}

div.commands {
  position: absolute;
  right: 10px;
  top: 6px;
  font-size: 0.9em;
  .opacity(30);

  a {
    color: #666;
    text-decoration: none;
    span {
      font-size: 9px;
      margin-right: 5px;
    }
  }
}

ul.traceback {
  list-style-type: none;
  padding-left: 0;
  margin-bottom: 0;
}

.traceback > h3 {
  margin-top: 0;
  font-weight: normal;

  span {
    font-weight: 600;
  }
}

.traceback > p {
<<<<<<< HEAD
  color: #282B2E;
  font-size: 13px;
  white-space: pre-wrap;
  border: 1px solid #E2E5EB;
  padding: 10px 15px;
  border-radius: 4px;
  margin-top: -10px;
  background: rgba(247, 248, 249, 0.5);
  box-shadow: inset 0 1px 1px rgba(0, 0, 0, 0.02);
=======
  color: #474747;
  font-size: 0.9em;
  white-space: pre-wrap;
  background: #F8F8F8;
  padding: 10px;
  border-radius: 4px;
>>>>>>> 885779d6
}

.traceback > .traceback {
  margin-top: 10px;
  padding-bottom: 5px;
}
.subtraceback {
  padding-left: 15px;
  padding-right: 15px;
  position: relative;

<<<<<<< HEAD
  > p {
    margin-top: -20px;
  }

=======
>>>>>>> 885779d6
  > h3 {
    line-height: 50px
  }

  > h3:before {
    display: block;
    content: "";
    width: 20px;
    height: 0;
    border-bottom: 1px solid #E9EBEC;
    position: absolute;
<<<<<<< HEAD
    left: -15px;
    top: 23px;
=======
    left: 0;
    top: 25px;
>>>>>>> 885779d6
  }
}

.frames-omitted,
.exc-omitted {
  color: #887676;
  font-size: 14px;
  font-weight: 500;
<<<<<<< HEAD
  border-left: 1px solid #E24444;
  border-right: 1px solid #E24444;
  background: #FFF0F0;
  padding: 10px 20px;
  margin-bottom: 10px;
  margin-left: -16px;
  margin-right: -16px;
=======
  border-left: 2px solid #E24444;
  background: #FFF0F0;
  padding: 20px;
  margin-bottom: 0;
>>>>>>> 885779d6
}

.frame {
  overflow: hidden;
  position: relative;
  padding: 5px;
  border: 1px solid #fff;
  margin: -6px -6px 0 -6px;

  &.system-frame {
    color: #999;
  }

  p {
    font-size: 12px;
    margin-bottom: 4px;

    a.annotation {
      &.trigger-popover {
        cursor: pointer;
      }
      color: inherit;
      padding: 0 1px;
      border-bottom: 1px dotted #666;
      &:hover { text-decoration: none; }
    }
  }

  code {
    padding: 0;
    background: #fff;
    font-size: inherit;
    color: inherit;
  }

  .context {
    margin-bottom: 10px;
  }
  .tag-app {
    color: #aaa;
    font-size: 0.9em;
    margin-left: 10px;
  }

  > div > table.vars {
    margin-bottom: 5px;
    > tbody > tr > th {
      color: @gray-dark;
      text-align: right;
      padding-right: 12px !important;
    }
  }

  &.expanded {

    > p {
      color: #000;
    }

    .expandable {
      height: auto;
    }
  }

  &:last-child {
    .toggle-expand .btn {
      margin-bottom: -13px;
    }
  }
}

.expandable {
  height: 0;
  overflow: hidden;

  &.vars {
    display: none;
  }

}

.expanded {
  .expandable {
    overflow: none;
    height: auto;
  }

  table.vars {
    &.expandable {
      display: table;
    }
  }
}

ol.context {
  cursor: pointer;
  margin: 0;
  list-style-position: inside;
  border-radius: 3px;
  padding-left: 0;

  > li {
    padding-left: 20px;
    font-family: Menlo, Monaco, Consolas, "Courier New", monospace;
    color: #222;
    background-color: #f6f7f8;
    line-height: 22px;
    font-size: 12px;
    white-space: pre;
    white-space: pre-wrap;
    word-wrap: break-word;
  }
  > li.active {
    background-color: #f6f7f8;
    min-height: 22px;

    pre {
      color: @grayDark;
    }
  }

  > li:first-child {
      border-radius: 4px 4px 0 0;
  }

  > li:last-child {
      border-radius: 0 0 4px 4px;
  }

  li.closed {
    border-radius: 4px;
  }
}
ol.context-line {
  > li {
    > span {
      float: right;
    }
  }
}

.expanded {
  ol.context {
    > li {
      min-height: 22px;
    }
    > li.active {
      background-color: @blue;
      color: #fff;
    }
  }
}

// Generic module stuff

.box {
  border: 1px solid #e1e4e5;
  border-radius: 4px;
  margin: 0 0 30px;
  .box-header {
    padding: 10px 14px 9px;
    border-bottom: 1px solid #e1e4e5;
    background: #f9fafa;
    border-radius: 3px 3px 0 0;

    h3,h4,h5 {
      font-size: 14px;
      margin: 0;
      font-weight: 600;
    }

    .btn {
      position: relative;
      top: -2px;
      right: -6px;
    }

    .nav-pills {
      position: relative;
      right: -6px;
      .active {
        a {
          background: @blue;
        }
      }
    }

    .checkbox {
      margin-top: -4px;
    }
  }
  .box-content {
    &.with-padding {
      padding: 15px 15px 5px;
    }
  }
}

.mini-tag-list {
  .clearfix();
  .list-unstyled();
  margin-bottom: 0;

  > li {
    float: left;
    background: #fff;
    border-radius: 3px;
    margin: 0 20px 10px 0;


    em {
      color: #aaa;
    }
  }
}

.event-toolbar {
  text-align: center;
  margin-bottom: 30px;

  h4 {
    font-size: 16px;
    margin: 5px 0 0;
  }
}

// Sparkline grid

.innerColumn(@columnSpan: 1) {
  width: ((@gridColumnWidth) * @columnSpan) + (@gridGutterWidth * (@columnSpan - 1)) - 10;
}

#chart { margin-bottom: 10px; overflow: hidden; }

div.pastebin textarea { padding: 10px; background: #f9f9f9; border-color: #ddd; }

.error { background: #ffc; padding: 5px; }
.specific { color:#cc3300; font-weight:bold; }

/* message details */
.server-list, .url-list, .logger-list, .level-list { list-style: none; margin-left: 0; margin-bottom: 0; }
.server-list li, .url-list li { padding-bottom: 10px; }
.url-list li a { line-height: 18px; }

dl.flat {
    margin-bottom: 1em;
}
dl.flat dt {
    float: left;
    clear: left;
    width: 70px;
    padding-bottom: 5px;
}
dl.flat dd {
    padding-bottom: 5px;
}

#full-message {
    line-height: 1.5em;

  &#full-message {
    background: none;
    padding: 0;
  }
}

table.inline tr {
    display: inline-block;
}

#popup {
    background: #fff;
    padding: 10px;
    margin: 10px;
}

small {
  font-size: 0.9em;
}

.form-actions {
  border-top: 1px solid #E9EBEC;
  background: none;
  padding: 20px 0 5px;

  p {
    padding: 6px 10px;
    line-height: 15px;
  }
  .note {
    color: @gray-light;
    line-height: 30px;
  }
}

.inputs-list label {
  padding-left: 18px;
}
.inputs-list label input[type="radio"],
.inputs-list label input[type="checkbox"] {
  float: left;
  margin-left: -18px;
}
.help-block {
  font-size: 12px;
  font-weight: normal;
}


// Move the options list down to align with labels
.controls > .inputs-list label:first-child,
.controls > .inputs-list label:first-child {
  padding-top: 5px; // has to be padding because margin collaspes
}
.select2-container {
  margin-bottom: 9px;
}

legend {
  margin: 30px 0;
  border-bottom: 1px solid #E9EBEC;
  padding-bottom: 10px;
}

.page-header {
  padding-bottom: 0;
  border-bottom: 0;
  margin: 0;

  .pull-right {
    margin-top: 4px;
  }
}

.image {
  border: 1px solid #e1e4e5;
  padding: 15px;
  border-radius: 4px;
}

.datepicker-box {
  width: 400px;
  position: absolute;
  top:45px;
  padding: 16px 15px 0;

  .form-control {
    display: inline;
    height: 34px;
  }

  .help-block {
    margin-bottom: 5px;
  }
  .radio-inputs {
    position: relative;
    display: inline-block;
    // height: 26px;
    .radio {
      margin-top: 7px;
      margin-right: 10px;
      margin-bottom: 0;
      display: inline-block;
      font-weight: normal;
      input {
        margin-left: -19px;
        margin-top: 3px;
        vertical-align: middle;
      }
    }
  }

  .time {
    width: 66px;
  }
  .date {
    width: 103px;
  }
}

.avatar {
  width: 20px;
  height: 20px;
  vertical-align: middle;
  border-radius: 3px;
}

.nav {
  margin-bottom: 20px;
}


.nav-pills > li.active > a {
  background-color: lighten(@linkColor, 10%);
}
.nav-small {
  &.nav-pills > li > a {
    padding: 5px 8px;
    font-size: 12px;
  }
}

.page-header h3.pull-left {
  margin-right: 10px;
}

header + .messages-container {
  margin-top: -30px;
  margin-bottom: 30px;
}

.messages-container.affix {
  top: 0;
  right: 0;
  left: 0;
  z-index: 10000;
  margin-top: 0;
}

.messages-container.affix + .toolbar {
  margin-top: 43px;
}

.stream .messages-container.affix + .toolbar {
  margin-top: 73px;
}

.messages-container.affix + .toolbar + #content .affix {
  top: 43px;
}


.messages-container {
  .alert {
    margin-bottom: 0px;
    border-radius: 0;
    box-shadow: 0 0 0 1px rgba(0,0,0, .35), 0 1px 3px rgba(0,0,0, .25), inset 0 1px 0 rgba(0,0,0, .05);
    text-shadow: 0 1px 1px rgba(0,0,0, .15);
  }
}

.alert {

  background: #ffc01a;
  color: #fff;
  border: 0;
  font-weight: 500;
  padding: 12px 20px 10px;


  &:last-child {
    margin-bottom: 20px;
  }

  p:last-child {
    margin: 0;
  }

  .icon {
    float: left;
    margin-top: 1px;
    margin-right: 8px;
    display: none;
    font-size: 16px;
  }

  .icon-sentry-logo {
    display: block;
  }

  .close {
    opacity: .5;
    font-weight: 500;
    position: relative;
    top: -2px;
    box-shadow: none;
    .transition(opacity .15s);

    &:hover {
      box-shadow: none;
      color: #fff;
      opacity: 1;
    }
  }
  a {
    font-weight: 600;
    color: inherit;
  }
}

.alert-error {
  background: #ff2e46;
  .icon-x {
    display: block;
  }
}
.alert-info {
  background: #2e9fff;
}
.alert-success {
  background: #4bad00;
  .icon-checkmark {
    display: block;
    margin-top: 0;
  }
}

.alert-error, .alert-success {
  .icon-sentry-logo {
    display: none;
  }
}

.active-alerts {
  margin: 15px 25px 0;
  padding: 0 5px;
  li.alert {
    margin-bottom: 5px;
  }
}

.plugin-meta {
  .description {
    p { font-size: 13px; }
  }
}

@media print {
    body {
        color: @black;
    }
    header {
        display: none;
    }
    .sidebar, .toolbar {
      display: none;
    }
    .content {
      padding: 0 !important;
    }
    #CModal, footer { display: none; }
}


/* ////////////////////////////////// Flat overrides ////////////////////////////////// */

.dashboard {

  .empty {
    text-align: center;
    margin: 30px 0;
  }

  .box-header {
    padding-bottom: 8px;

    .nav-pills {
      position: relative;
      top: -2px;
      margin: 0 0 -4px;
    }
  }

  .dashboard-events {
    .list-unstyled();
    margin: 0;

    li {
      .clearfix();
      border-bottom: 1px solid #E9EBEC;
      padding: 10px 10px 10px 0;
      &:last-child {
        border-bottom: 0;
      }
    }

    .dashboard-count {
      font-size: 20px;
      width: 14%;
      float: left;
      padding-top: 2px;
      text-align: center;
    }
    .dashboard-details {
      width: 86%;
      float: left;

      h3 {
        line-height: 1.2;
        margin: 0;
        font-size: 15px;
      }

      .message {
        font-size: 13px;
        margin: 0;
      }
      .time {
        font-size: 12px;
        margin: 0;
        opacity: .55;
      }
    }
  }
}

table.table td input,
table.table td .select2-container {
  margin-bottom: 0;
}


.navbar-inverse .nav .active > a, .navbar-inverse .nav .active > a:hover, .navbar-inverse .nav .active > a:focus {
  background: #56AFE8;
}

.nav-list > li > a, .nav-list > li > a:hover, .nav-list > li.active > a, .nav-list > li.active > a:hover {
  font-weight: bold;
  font-size: 14px;
  text-shadow: none;
}

.dropdown-menu {
  top: 32px;
  border: none;
  border-radius: 3px;
  box-shadow: 0 0 0 1px rgba(70, 82, 98, .15), 0 1px 3px rgba(70, 82, 98, .2);
  -webkit-background-clip: padding-box;
  -moz-background-clip: padding;
  background-clip: padding-box;

  li a {
    .transition(none);
    color: #878e94;

    &:hover {
      background: #f1f2f3;
      color: darken(#878e94, 15);
    }
  }

  li.active a, li.active a:hover {
    background: #56AFE8;
    color: #fff;
  }

  .divider {
    margin: 4px 0;
  }
}

.select2-container .select2-choice div b {
  background: none;

  &:before {
    font-size: 9px;
    position: relative;
    top: -5px;
    left: 2px;
    font-family: 'sentry';
    font-style: normal;
    speak: none;
    font-weight: normal;
    -webkit-font-smoothing: antialiased;
    content: "\e003";
  }
}

.select2-inline {
  display: inline-block;
  vertical-align: middle;
}

.table-bordered {
  border: 1px solid #E9EBEC;
}


table.table {
  table-layout: fixed;
  margin-bottom: 0;
  th {
    vertical-align: top;
  }
  td {
    vertical-align: middle;
  }
}

.table.table-light {
  th, td {
      border: 0 !important;
      border-bottom: 1px solid #E9EBEC !important;
  }
}

.condition-list, .action-list {
  th, td {
    vertical-align: middle !important;
  }
}

table.table, table.vars {
  &.closed {
    display: none;
  }

  th, td {
    border: none;
    padding: 5px 8px;
    word-break: break-all;
    border: 1px solid #E9EBEC !important;
  }

  td.values, td.code {
    overflow: hidden;

    > pre {
      background-color: inherit;
      color: rgba(0,0,0,.75);
      padding: 1px 3px;
      border: 0;
      margin-bottom: 0;
    }
  }

}

table.vars {
  margin-top: -5px;

  tr:first-child > td, tr:first-child > th {
    border-top: 0 !important;
  }

  td, th {
    padding: 10px 0 !important;
    border: 0;
    vertical-align: top;
    border: 0 !important;
    border-top: 1px solid #E9EBEC !important;
  }
  td table {
    border-top: 0;
    margin-top: -12px;
    margin-bottom: -10px;
  }
  thead th,
  thead td {
    background-color: #fff !important;
  }
  tbody > tr:nth-child(odd) > td,
  tbody > tr:nth-child(odd) > th {
    background-color: #fff;
  }
  tbody > tr:nth-child(even) > td,
  tbody > tr:nth-child(even) > th {
    background-color: #fff;
  }
}

table.vars .toggle-expand {
  border-top: 0 !important;
  padding-top: 2px !important;

  .btn {
    background: rgba(0,0,0, .02);
  }
}

table.integrations {
  td, th {
    padding: 12px !important;
  }
  h4 {
    margin-bottom: 6px;
  }
}

.activity {
  position: relative;

  > ul {
    list-style: none;
    margin: 0 0 0;
    padding-left: 0;

    > li {
      padding: 10px 0;
      position: relative;
      padding-left: 24px;
      border-bottom: 1px solid #E9EBEC;

      &:last-child {
        border: 0;
      }

      .avatar {
        position: absolute;
        left: 0;
        top: 11px;
        width: 16px;
        height: 16px;
        display: block;
        background-size: 16px 16px;
        background-repeat: no-repeat;
        background-position: center center;
        border-radius: 3px;

        img {
          width: 16px;
          height: 16px;
          display: block;
          border-radius: 16px;
        }

        &.sentry {
          background-image: url('../images/favicon.ico');
        }
      }

      p {
        font-size: 12px;
        margin-bottom: 10px;
        &:last-child {
          margin: 0;
        }
      }

      .sep, .time {
        font-size: 12px;
        color: #aaa;
      }
    }
  }

  .post-box {
    margin: -0 -0 5px;

    textarea {
      .form-control();
      min-height: 36px;
      margin: 0;
      .transition(.1s ease-in-out min-height);

      &.expanded {
        min-height: 52px;
      }
    }
  }
}

.team-index {

  h2 {
    font-size: 26px;
    margin: 0 0 28px;
    letter-spacing: -0.25px;
  }

  .team-list {
    list-style: none;
    padding-left: 0;

    > li {
      display: block;
      margin: 0 0 20px 0;
      padding: 18px 20px 12px;
      border: 1px solid darken(#E9EBEC, 2.5);
      box-shadow: 0 1px 2px rgba(70, 82, 98, .06);
      position: relative;
      border-radius: 5px;
      overflow: hidden;

      .loading {
        display: none;
      }

      &:hover {
        border-color: #56AFE8;
        h2 {
          color: #000;
        }
      }

      h2 {
        width: 100%;
        position: relative;
        margin-bottom: 8px;
        line-height: 26px;
        font-size: 22px;
        white-space: nowrap;
        overflow: hidden;
        text-overflow: ellipsis;
        color: @grayDark;
        font-weight: 500;

        a {
          color: inherit;
          &:hover {
            color: @linkColorHover;
          }
        }
      }

      .chart {
        display: block;
        position: absolute;
        left: 0;
        right: 0;
        bottom: -1px;
        top: 10px;
      }

      > ul {
        position: relative;

        overflow: hidden;
        padding-left: 0;
        list-style: circle;
        margin-left: -2%;

        > li {
          float: left;
          width: 23%;
          margin-left: 2%;
          margin-bottom: 5px;

          a {
            display: block;
            font-size: 17px;
            white-space: nowrap;
            overflow: hidden;
            text-overflow: ellipsis;
          }
        }
      }
    }
  }
}

.narrow {
  .container {
    max-width: 900px;
  }
}

.windowed-small {
  padding-top: 100px;
  .container {
    width: auto;
    max-width: 500px;
    margin: 0 auto;
  }
}

.popover {
  width: auto;
  min-width: 236px;
  max-width: 600px;
}
.popover * {
  font-size: 11px;
  line-height: 14px;
  margin-top: 0;
  margin-bottom: 0;
}
.popover-title {
  font-size: 10px;
  background: #56AFE8;
  color: #fff;
}
.popover-title,
.popover-content {
  padding: 4px 10px;
}

.rule-list {
  list-style: none;
  li {
    line-height: 30px;
    input[type=number] {
      border-width: 0 0 1px;
      width: 50px;
      border-radius: 0;
      .box-shadow(none);
    }
  }
}

#flotTip {
  background-color: @tooltip-bg;
  border-radius: @border-radius-base;
  max-width: 200px;
  padding: 8px;
  color: @tooltip-color;
}

.team-settings {
  .nav-tabs {
    margin-bottom: 30px;
  }

  .box-content.with-padding {
    padding-bottom: 15px;
  }
}

// Docs

.docs {
  .container {
    max-width: 1100px;
  }

  header {
    background: none;
    color: @gray-dark;
    padding: 30px 0;
    margin-bottom: 0;

    #logo {
      font-size: 30px;
    }
    .user-nav {
      margin-top: 8px;
      li > a {
        font-size: 16px;
      }
    }

    a {
      color: @grayDark;
    }

    h1 {
      font-size: 20px;
    }
  }

  .content {
    border-top: 1px solid lighten(#E9EBEC, 2);
    padding-top: 40px;

    .sidebar {
      h4 {
        font-size: 18px;
        font-weight: 500;
        margin: 0 0 30px;
        letter-spacing: -0.5px;
      }

      ul {
        .list-unstyled;
        margin: 0 0 30px;

        li {
          font-size: 18px;
          line-height: 1.2;
          letter-spacing: -0.5px;
          margin-bottom: 8px;

          &.active a {
            color: @grayDark;
            position: relative;

            &:before {
              position: absolute;
              display: block;
              content: "";
              top: -4px;
              left: -8px;
              right: 20px;
              bottom: -3px;
              background: lighten(#f1f2f3, 3);
              z-index: -1;
              border-radius: 4px;
            }
          }
        }

        a {
          color: lighten(@grayDark, 37);
          display: block;
          &:hover {
            color: lighten(@grayDark, 20);
          }
        }
      }
    }

    .main {
      font-size: 18px;
      line-height: 1.8;
      padding-top: 0;

      p, ul, ol {
        margin: 30px 0;
        line-height: 1.7;
      }

      ul, ol {
        li {
          line-height: 1.2;
          margin-bottom: 8px;
        }
      }

      h2, h3, h4, h5 {
        margin: 0 0 30px;
        font-weight: 600;
        letter-spacing: -0.25px;
      }

      h2 {
        font-size: 38px;
      }

      h3 {
        font-size: 32px;
      }

      h4 {
        font-size: 26px;
      }

      pre, code {
        background: lighten(#f1f2f3, 3);
        border: 1px solid #e1e4e5;
      }

      .github {
        display: block;
        position: relative;
        top: 8px;
      }

      .nav-tabs {
        li {
          margin-bottom: -1px;
        }
      }
    }
  }

  .back-button {
    top: -2px;
  }

  .crumbs {
    .list-unstyled();
    margin: 0 0 30px !important;
    font-size: 18px;
    line-height: 1.2 !important;
    .clearfix();
    color: lighten(@grayDark, 45);

    li {
      float: left;
      margin-right: 20px;

      &:last-child, &:last-child a {
        color: lighten(@grayDark, 15);
      }
    }

    a {
      color: lighten(@grayDark, 37);
    }

  }
}

.client-platform-list {
    list-style: none;
    margin-left: 0;
    margin-bottom: 30px;
    .clearfix();

    li {
        float: left;
        margin-right: 30px;
        margin-bottom: 30px !important;
    }

    span {
        width: 120px;
        height: 120px;
        margin: 0 auto 20px;
        display: block;
        border-radius: 120px;
        line-height: 120px;
        color: #fff;

        &.platformicon-generic {
          background: #929c9e;
        }

        &.platformicon-python {
          background: #2671aa;
        }
        &.platformicon-php {
          background: #6067a8;
        }
        &.platformicon-ruby,
        &.platformicon-rails {
          background: #d71f26;
        }
        &.platformicon-rails-3 {
          background: lighten(#d71f26, 10);
        }
        &.platformicon-java {
          background: darken(#d71f26, 3);
        }
        &.platformicon-js {
          color: #1b191c;
          background: #f7dc3c;
        }
        &.platformicon-node-js { // Fixed in upcoming version
          background: #8ac655;
          color: #2d292f;
        }
        &.platformicon-go {
          color: #222;
          border: 2px solid #222;
        }
        &.platformicon-django {
          background: #025129;
        }
        &.platformicon-ios {
          background: #383a3a;
        }

    }

    a {
        font-size: 18px;
        text-align: center;
        display: block;
        font-weight: 500;
        color: @gray;
    }
}

.usage-wrapper {
  width: 240px;
  font-size: 13px;
  margin-top: -6px;

  a {
    color: @linkColor !important;
    font-weight: 600;
  }

  .usage {
    background: #f1f2f3;

    div {
      margin-top: 5px;
      height: 5px;

      #gradient > .horizontal(#FFFC52, #FF5254);
    }
  }
}

.well {
  border: 1px solid #E9EBEC;
  box-shadow: none;
  background: #fff;
}

/* Small screens */

@media(max-width:767px) {
  body {
    overflow-x: hidden;
    zoom: .85;
  }

  header {
    padding: 15px 0 13px;

    .icon-sentry-logo {
      font-size: 16px;
      padding-top: 3px;
    }

    .dropdown, .project-dropdown {
      position: static;
      padding-top: 3px;

      .team-name {
        font-size: 14px;
      }

      .dropdown-menu {
        width: auto;
        left: 0;
        right: 0;
        top: 40px;
        border-radius: 0;
        max-height: 9999px;
        overflow-x: hidden;

        ul li {
          width: 100%;
          font-size: 16px;
          margin: 0;

          a {
            padding: 10px 20px;
            left: 0;
            margin-left: -20px;
            margin-right: -20px;
          }
        }
      }
    }
  }

  .box {
    border-width: 2px;
    margin-bottom: 15px;
    margin: 0 -15px 0;
    border: 0;
    border-radius: 0;

    .box-header {
      border-radius: 0;
      border-top: 1px solid #E9EBEC;
      border-bottom: 1px solid #E9EBEC;
      padding: 15px;
    }
  }

  /* Stream */

  .stream-actions-left {
      padding-right: 0 !important;
  }

  .primary-filters {
    padding-right: 15px;
    margin-bottom: 10px;
    margin-top: -14px;
  }
  .search {
    margin-bottom: -5px;
    margin-left: -15px;
    margin-right: -15px;
    .search-input {
      font-size: 12px;
      line-height: 24px;
      border-radius: 0;
      border-right: 0;
      border-left: 0;
    }
    .search-dropdown {
      right: 0;
      left: 0;
    }

    .icon-search {
      top: 13px;
    }
  }

  .group-header-container {
    margin-left: -15px;
    margin-right: -15px;
    .container {
      left: 0;
      margin: 0;
      padding: 0
    }
    &.affix {
      padding-left: 15px;
      padding-right: 0;
    }
  }

  .group-list, .events {
    display: block;
    width: auto;
    margin-left: -15px;
    margin-right: -15px;

    .event-details {
      max-width: 100%;
    }

    li.group {
      display: block;

      h3 {
        font-size: 15px;
      }

      .event-cell {
        display: block;
      }
    }
  }

  /* Detail */

  .group-detail {
    border: 0;
    margin: -10px 0 -5px;


    h3 {
      white-space: normal;
      font-size: 20px;
      line-height: 1.1;
    }
    .meta {
      font-size: 13px;
    }

    .assigned-to .btn-group {
      float: none;
      margin-left: -6px;

      &.open .dropdown-toggle {
        background: #f1f2f3 !important;
        border-color: #cacccc ;
        box-shadow: inset 0 1px 1px rgba(0,0,0, .06);
      }

      .dropdown-menu {
        left: 0;
        right: auto;
      }
    }

    .count {
      font-size: 18px;
    }

    .user-selector {
      height: 25px;
      position: relative;
      left: 6px;
    }

    .is-assigned {
      text-align: left;
    }

    .stats {
      margin-bottom: 15px;

      .row {
        border: 1px solid #E9EBEC;
        border-radius: 4px;
        margin: 0;
      }
    }

    .assigned-to, .event-count, .user-count {
      padding: 6px 12px;
      margin: 0;
    }

    .event-count, .user-count {
      border-left: 1px solid #E9EBEC;
    }
  }

  .btn-group.more {
    float: right;

    .dropdown-menu {
      left: auto;
      right: 0;
    }
  }

  .group-detail-filters {
    margin: -32px -17px -2px;
    padding-right: 0;

    a {
      padding: 10px 0;
    }
  }

  .event-toolbar {
    display: none;
  }

  .context {
    overflow: auto;

    li {
      width: 800px;
    }
  }
}

// Rules

.rule-condition-sentry-rules-conditions-tagged_event-TaggedEventCondition, .rule-condition-sentry-rules-conditions-event_frequency-EventFrequencyCondition {

  .selectize-control {
    width: 160px;
    margin-left: 10px;
    display: inline-block;
    vertical-align: middle;
    position: relative;
    top: 2px;
  }

  input[type="text"], input[type="number"] {
    width: 160px;
    box-shadow: inset 0 1px 1px rgba(70, 82, 98, 0.05);
    height: auto;
    border: 1px solid #e1e4e5;
    padding: 8px 12px 7px;
    position: relative;
    border-radius: 4px;
    display: inline-block;
    margin-left: 10px;
  }

  input[type="number"] {
    margin-right: 10px;
  }

}


.modal {
  .modal-content {
    box-shadow: 0 0 0 3px rgba(0,0,0, .15);
  }

  .modal-header {
    background: #f9f9f9;
    border-bottom: 1px solid #e1e4e5;
    border-radius: 5px 5px 0 0;
    padding: 15px 20px 14px;
    margin-bottom: 15px;

    h4 {
      font-size: 16px;
      font-weight: 600;
    }

    .close {
      margin-top: 1px;
    }
  }

  .modal-body {
    padding: 0 20px 15px;
    font-size: 15px;

    p:last-child {
      margin-bottom: 0;
    }
  }

  .modal-footer {
    margin-top: 0;
    border-top: 0;
    padding: 0 20px 15px;
  }
}

@media (min-width: 768px) {
  .modal-dialog {
    position: absolute;
    top: 50%;
    left: 50%;
    margin-left: -300px;
    margin-top: -91px;
  }
}

<<<<<<< HEAD
=======
#flotTip {
  background-color: @tooltipBackground;
  .border-radius(@baseBorderRadius);
  max-width: 200px;
  padding: 8px;
  color: @tooltipColor;
}

>>>>>>> 885779d6

pre {
  word-break: normal;
}<|MERGE_RESOLUTION|>--- conflicted
+++ resolved
@@ -1543,7 +1543,6 @@
 }
 
 .traceback > p {
-<<<<<<< HEAD
   color: #282B2E;
   font-size: 13px;
   white-space: pre-wrap;
@@ -1553,14 +1552,6 @@
   margin-top: -10px;
   background: rgba(247, 248, 249, 0.5);
   box-shadow: inset 0 1px 1px rgba(0, 0, 0, 0.02);
-=======
-  color: #474747;
-  font-size: 0.9em;
-  white-space: pre-wrap;
-  background: #F8F8F8;
-  padding: 10px;
-  border-radius: 4px;
->>>>>>> 885779d6
 }
 
 .traceback > .traceback {
@@ -1572,13 +1563,10 @@
   padding-right: 15px;
   position: relative;
 
-<<<<<<< HEAD
   > p {
     margin-top: -20px;
   }
 
-=======
->>>>>>> 885779d6
   > h3 {
     line-height: 50px
   }
@@ -1590,13 +1578,8 @@
     height: 0;
     border-bottom: 1px solid #E9EBEC;
     position: absolute;
-<<<<<<< HEAD
     left: -15px;
     top: 23px;
-=======
-    left: 0;
-    top: 25px;
->>>>>>> 885779d6
   }
 }
 
@@ -1605,7 +1588,6 @@
   color: #887676;
   font-size: 14px;
   font-weight: 500;
-<<<<<<< HEAD
   border-left: 1px solid #E24444;
   border-right: 1px solid #E24444;
   background: #FFF0F0;
@@ -1613,12 +1595,6 @@
   margin-bottom: 10px;
   margin-left: -16px;
   margin-right: -16px;
-=======
-  border-left: 2px solid #E24444;
-  background: #FFF0F0;
-  padding: 20px;
-  margin-bottom: 0;
->>>>>>> 885779d6
 }
 
 .frame {
@@ -3201,17 +3177,11 @@
   }
 }
 
-<<<<<<< HEAD
-=======
-#flotTip {
-  background-color: @tooltipBackground;
-  .border-radius(@baseBorderRadius);
-  max-width: 200px;
-  padding: 8px;
-  color: @tooltipColor;
-}
-
->>>>>>> 885779d6
+
+pre {
+  word-break: normal;
+}
+
 
 pre {
   word-break: normal;
