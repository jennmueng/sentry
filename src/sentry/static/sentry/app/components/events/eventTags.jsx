import React from 'react';
import {Link} from 'react-router';
import _ from 'underscore';

import PropTypes from '../../proptypes';

import EventDataSection from './eventDataSection';
import {isUrl} from '../../utils';
import {t} from '../../locale';
import Pills from '../pills';
import Pill from '../pill';

const EventTags = React.createClass({
  propTypes: {
    group: PropTypes.Group.isRequired,
    event: PropTypes.Event.isRequired,
    orgId: React.PropTypes.string.isRequired,
    projectId: React.PropTypes.string.isRequired
  },

  render() {
    let tags = this.props.event.tags;
    if (_.isEmpty(tags))
      return null;

    let {orgId, projectId} = this.props;
    return (
      <EventDataSection
          group={this.props.group}
          event={this.props.event}
          title={t('Tags')}
<<<<<<< HEAD
          ype="tags">
        <Pills className="no-margin">
=======
          type="tags">
        <Pills>
>>>>>>> ac96ebcc
          {tags.map((tag) => {
            return (
              <Pill key={tag.key} name={tag.key}>
                <Link
                  to={`/${orgId}/${projectId}/`}
                  query={{query: `${tag.key}:"${tag.value}"`}}>
                  {tag.value}
                </Link>
                {isUrl(tag.value) &&
                  <a href={tag.value} className="external-icon">
                    <em className="icon-open" />
                  </a>
                }
              </Pill>
            );
          })}
        </Pills>
      </EventDataSection>
    );
  }
});

export default EventTags;<|MERGE_RESOLUTION|>--- conflicted
+++ resolved
@@ -29,13 +29,8 @@
           group={this.props.group}
           event={this.props.event}
           title={t('Tags')}
-<<<<<<< HEAD
-          ype="tags">
+          type="tags">
         <Pills className="no-margin">
-=======
-          type="tags">
-        <Pills>
->>>>>>> ac96ebcc
           {tags.map((tag) => {
             return (
               <Pill key={tag.key} name={tag.key}>
